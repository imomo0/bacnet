buildscript {
  repositories {
      mavenCentral()
  }
  dependencies {
      classpath 'net.researchgate:gradle-release:2.1.1'
  }
}

apply plugin: 'java'
apply plugin: 'eclipse'
apply plugin: 'osgi'
apply plugin: 'maven'
apply plugin: 'signing'
apply plugin: 'net.researchgate.release'

group = 'org.openmucextensions'

sourceCompatibility = 1.8
targetCompatibility = 1.8

// configure the release plugin
release {
  git {
    requireBranch = ''
  }
}

repositories {
  mavenLocal()
  mavenCentral()
  flatDir {
    name 'additionalLibraries'
    dirs rootDir.getAbsolutePath() + '/lib'
  }
}

configurations.create('embed')
configurations.compile.extendsFrom configurations.embed

dependencies {
  def openmucversion = '0.15.2'

  compile group: 'org.osgi', name: 'osgi_R4_compendium', version: '1.0'
  compile group: 'org.slf4j', name: 'slf4j-api', version: '1.7.21'
  compile group: 'org.openmuc.framework', name: 'openmuc-core-spi', version: openmucversion
  compile group: 'org.openmuc.framework', name: 'openmuc-core-api', version: openmucversion
  
  embed group: 'com.serotonin', name: 'BACnet4J', version: '3.2.3-openmucextensions1'
<<<<<<< HEAD
=======
  embed group: 'com.google.guava', name: 'guava', version: '18.0'
  embed group: 'org.apache.commons', name: 'commons-lang3', version: '3.0'
>>>>>>> f20a59c1
  
  compile 'org.apache.commons:commons-lang3:3.4'
  
  testCompile group: 'junit', name: 'junit', version: '4.11'
  // this is for log message output on the console
  testCompile 'org.slf4j:slf4j-simple:1.7.12'
}

jar {
  manifest {
    name = "OpenMUC-Extensions Driver - BACnet"
    instruction 'Bundle-ClassPath', '.'
    configurations.embed.each { f ->
      instruction 'Bundle-ClassPath', "lib/$f.name"
    }
    instruction 'Export-Package', ''
    instruction 'Import-Package', '!com.serotonin*'
    instruction 'Import-Package', '!com.google.common*'
    instruction 'Import-Package', '*'
    instruction 'Service-Component', 'OSGI-INF/components.xml'
  }
}

jar {
  into('lib') {
    from configurations.embed
  }
}

task wrapper(type: Wrapper) {
    gradleVersion = '2.1'
}<|MERGE_RESOLUTION|>--- conflicted
+++ resolved
@@ -47,11 +47,6 @@
   compile group: 'org.openmuc.framework', name: 'openmuc-core-api', version: openmucversion
   
   embed group: 'com.serotonin', name: 'BACnet4J', version: '3.2.3-openmucextensions1'
-<<<<<<< HEAD
-=======
-  embed group: 'com.google.guava', name: 'guava', version: '18.0'
-  embed group: 'org.apache.commons', name: 'commons-lang3', version: '3.0'
->>>>>>> f20a59c1
   
   compile 'org.apache.commons:commons-lang3:3.4'
   
